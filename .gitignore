<<<<<<< HEAD
# Python
=======
# React Dependencies
node_modules/

# React Build outputs
.next/
.next/cache/
.next/static/
.next/standalone/
.next/server/
.next/BUILD_ID  
.next/server

# React Build artifacts

build/
dist/

# React Environment variables
.env
.env.local
.env.development.local
.env.test.local
.env.production.local

# React Testing and Coverage
coverage/
.nyc_output/

# React Cache directories
.cache/
.parcel-cache/

# React Package manager files
package-lock.json
yarn.lock
.pnp
.pnp.js

# React ESLint cache
.eslintcache

# Flask Python files
>>>>>>> origin/main
__pycache__/
*.py[cod]
*$py.class
*.so
<<<<<<< HEAD
=======

# Flask Distribution / packaging
>>>>>>> origin/main
.Python
build/
develop-eggs/
dist/
downloads/
eggs/
.eggs/
lib/
lib64/
parts/
sdist/
var/
wheels/
<<<<<<< HEAD
=======
pip-wheel-metadata/
share/python-wheels/
>>>>>>> origin/main
*.egg-info/
.installed.cfg
*.egg
MANIFEST

<<<<<<< HEAD
# Virtual environments
=======
# Flask Virtual environments
>>>>>>> origin/main
venv/
env/
ENV/
env.bak/
venv.bak/
<<<<<<< HEAD

# Environment variables
.env
.env.local
.env.development.local
.env.test.local
.env.production.local

# IDE
=======
.venv/

# Flask Instance folder
instance/

# Flask Testing
.pytest_cache/
.coverage
htmlcov/
.tox/
.nox/

# Flask Database
*.db
*.sqlite
*.sqlite3

# Flask Logs
*.log
logs/

# IDE and Editor files
>>>>>>> origin/main
.vscode/
.idea/
*.swp
*.swo
*~

<<<<<<< HEAD
# OS
=======
# OS generated files
>>>>>>> origin/main
.DS_Store
.DS_Store?
._*
.Spotlight-V100
.Trashes
ehthumbs.db
Thumbs.db

<<<<<<< HEAD
# Logs
*.log
logs/

# Database
*.db
*.sqlite
*.sqlite3

# Node modules (for frontend)
node_modules/
npm-debug.log*
yarn-debug.log*
yarn-error.log*

# Next.js
.next/
out/

# Coverage reports
htmlcov/
.coverage
.coverage.*
coverage.xml
*.cover
.hypothesis/
.pytest_cache/

# Jupyter Notebook
.ipynb_checkpoints

# pyenv
.python-version

# Backup files
*.bak
*.backup
*.tmp
=======
# Temporary files
tmp/
temp/
*.tmp
*.temp

# Archive files
*.zip
*.tar.gz
*.rar

>>>>>>> origin/main<|MERGE_RESOLUTION|>--- conflicted
+++ resolved
@@ -1,24 +1,18 @@
-<<<<<<< HEAD
-# Python
-=======
 # React Dependencies
 node_modules/
 
 # React Build outputs
-.next/
-.next/cache/
-.next/static/
-.next/standalone/
-.next/server/
-.next/BUILD_ID  
-.next/server
-
-# React Build artifacts
-
+frontend/.next/
+frontend/.next/cache/
+frontend/.next/static/
+frontend/.next/standalone/
+frontend/.next/server/
+frontend/.next/BUILD_ID
+out/
 build/
 dist/
 
-# React Environment variables
+# React Environment Variables
 .env
 .env.local
 .env.development.local
@@ -28,35 +22,36 @@
 # React Testing and Coverage
 coverage/
 .nyc_output/
+.pytest_cache/
+.coverage
+.coverage.*
+coverage.xml
 
-# React Cache directories
+# React Cache
 .cache/
 .parcel-cache/
 
 # React Package manager files
 package-lock.json
 yarn.lock
+npm-debug.log*
+yarn-debug.log*
+yarn-error.log*
 .pnp
 .pnp.js
 
 # React ESLint cache
 .eslintcache
 
-# Flask Python files
->>>>>>> origin/main
+# Flask Python Files
 __pycache__/
 *.py[cod]
 *$py.class
 *.so
-<<<<<<< HEAD
-=======
 
-# Flask Distribution / packaging
->>>>>>> origin/main
+# Flask Packaging and Distribution
 .Python
-build/
 develop-eggs/
-dist/
 downloads/
 eggs/
 .eggs/
@@ -66,71 +61,52 @@
 sdist/
 var/
 wheels/
-<<<<<<< HEAD
-=======
 pip-wheel-metadata/
 share/python-wheels/
->>>>>>> origin/main
 *.egg-info/
 .installed.cfg
 *.egg
 MANIFEST
 
-<<<<<<< HEAD
-# Virtual environments
-=======
-# Flask Virtual environments
->>>>>>> origin/main
+# Flask Virtual Environments
 venv/
 env/
 ENV/
 env.bak/
 venv.bak/
-<<<<<<< HEAD
-
-# Environment variables
-.env
-.env.local
-.env.development.local
-.env.test.local
-.env.production.local
-
-# IDE
-=======
 .venv/
 
-# Flask Instance folder
+# Flask Instance Folder
 instance/
-
-# Flask Testing
-.pytest_cache/
-.coverage
-htmlcov/
-.tox/
-.nox/
-
-# Flask Database
-*.db
-*.sqlite
-*.sqlite3
 
 # Flask Logs
 *.log
 logs/
 
-# IDE and Editor files
->>>>>>> origin/main
+# Flask Databases
+*.db
+*.sqlite
+*.sqlite3
+
+# Flask Test Coverage
+htmlcov/
+.tox/
+.nox/
+
+# Jupyter
+.ipynb_checkpoints
+
+# pyenv
+.python-version
+
+# IDEs and Editor Files
 .vscode/
 .idea/
 *.swp
 *.swo
 *~
 
-<<<<<<< HEAD
-# OS
-=======
-# OS generated files
->>>>>>> origin/main
+# OS Generated Files
 .DS_Store
 .DS_Store?
 ._*
@@ -139,55 +115,9 @@
 ehthumbs.db
 Thumbs.db
 
-<<<<<<< HEAD
-# Logs
-*.log
-logs/
-
-# Database
-*.db
-*.sqlite
-*.sqlite3
-
-# Node modules (for frontend)
-node_modules/
-npm-debug.log*
-yarn-debug.log*
-yarn-error.log*
-
-# Next.js
-.next/
-out/
-
-# Coverage reports
-htmlcov/
-.coverage
-.coverage.*
-coverage.xml
-*.cover
-.hypothesis/
-.pytest_cache/
-
-# Jupyter Notebook
-.ipynb_checkpoints
-
-# pyenv
-.python-version
-
-# Backup files
+# Backup and Temp Files
 *.bak
 *.backup
 *.tmp
-=======
-# Temporary files
 tmp/
-temp/
-*.tmp
-*.temp
-
-# Archive files
-*.zip
-*.tar.gz
-*.rar
-
->>>>>>> origin/main+temp/