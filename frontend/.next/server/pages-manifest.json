{
  "/_app": "pages/_app.js",
  "/_error": "pages/_error.js",
  "/_document": "pages/_document.js",
<<<<<<< HEAD
  "/profile": "pages/profile.js",
  "/feed": "pages/feed.js",
  "/": "pages/index.js"
=======
  "/": "pages/index.js",
  "/profile": "pages/profile.js",
  "/feed": "pages/feed.js"
>>>>>>> 556a18fc
}<|MERGE_RESOLUTION|>--- conflicted
+++ resolved
@@ -2,13 +2,7 @@
   "/_app": "pages/_app.js",
   "/_error": "pages/_error.js",
   "/_document": "pages/_document.js",
-<<<<<<< HEAD
-  "/profile": "pages/profile.js",
+  "/": "pages/index.js",
   "/feed": "pages/feed.js",
-  "/": "pages/index.js"
-=======
-  "/": "pages/index.js",
-  "/profile": "pages/profile.js",
-  "/feed": "pages/feed.js"
->>>>>>> 556a18fc
+  "/profile": "pages/profile.js"
 }