import { useState, useEffect } from 'react';

interface Protest {
    id: number;
    title: string;
    location: string;
    date: string;
    participants: string;
    status: 'ongoing' | 'ended' | 'planned';
}

const Home: React.FC = () => {
    const [recentProtests, setRecentProtests] = useState<Protest[]>([]);

    useEffect(() => {
        setRecentProtests([
            {
                id: 1,
                title: "Climate Action March",
                location: "New York, USA",
                date: "2024-03-15",
                participants: "10,000+",
                status: "ended"
            },
            {
                id: 2,
                title: "Workers Rights Demonstration",
                location: "Berlin, Germany",
                date: "2024-03-18",
                participants: "5,000+",
                status: "ongoing"
            },
            {
                id: 3,
                title: "Anti-War Protest",
                location: "London, UK",
                date: "2024-03-20",
                participants: "15,000+",
                status: "planned"
            }
        ]);
    }, []);

<<<<<<< HEAD
  return (
    <div className="min-h-screen bg-secondary">
      {/* Hero Section */}
      <section className="py-20 px-8 bg-primary">
        <img src="/assets/Earth.png" alt="Hero Map" />
      </section>

      {/* Stats Section */}
      <section className="py-16 bg-background">
        <div className="container mx-auto px-4">
          <div className="grid grid-cols-1 md:grid-cols-3 gap-8 text-center">
            <div className="p-6">
              <div className="text-4xl font-bold mb-2 text-primary">1,247</div>
              <div className="text-gray-600">Total Events Tracked</div>
            </div>
            <div className="p-6">
              <div className="text-4xl font-bold mb-2 text-accent-light">89</div>
              <div className="text-gray-600">Countries Covered</div>
            </div>
            <div className="p-6">
              <div className="text-4xl font-bold mb-2 text-primary">23</div>
              <div className="text-gray-600">Active Today</div>
            </div>
          </div>
        </div>
      </section>

      {/* Recent Protests */}
      <section className="py-16">
        <div className="container mx-auto px-4">
          <h2 className="text-3xl font-bold mb-8 text-center text-primary">Recent Protests</h2>
          <div className="grid gap-6 md:grid-cols-2 lg:grid-cols-3">
            {recentProtests.map((protest) => (
              <div
                key={protest.id}
                className="bg-white rounded-lg shadow-md p-6 hover:shadow-lg transition-shadow"
              >
                <div className="flex justify-between items-start mb-4">
                  <h3 className="text-xl font-semibold text-primary">{protest.title}</h3>
                  <span
                    className={`px-3 py-1 rounded-full text-sm font-medium ${
                      protest.status === 'ongoing' 
                        ? 'bg-primary text-white' 
                        : protest.status === 'ended' 
                        ? 'bg-accent-light text-white' 
                        : 'bg-secondary text-primary'
                    }`}
                  >
                    {protest.status}
                  </span>
=======
    const getStatusColor = (status: Protest['status']) => {
        switch (status) {
            case 'ongoing':
                return 'bg-[#4a7c59] text-white';
            case 'ended':
                return 'bg-[#81a989] text-white';
            case 'planned':
                return 'bg-[#c8d5b9] text-[#4a7c59]';
            default:
                return 'bg-gray-200 text-gray-800';
        }
    };

    return (
        <div className="w-full h-full min-h-screen bg-[#c8d5b9]">
            {/* Hero Section */}
            <section className="flex items-center justify-center h-screen bg-[#4a7c59]">
                <img
                    src="/assets/Earth.png"
                    alt="Hero Map"
                    className="max-w-full h-auto"
                />
            </section>

            {/* Stats Section */}
            <section className="py-16 bg-white">
                <div className="container mx-auto px-4">
                    <div className="grid grid-cols-1 md:grid-cols-3 gap-8 text-center">
                        <div className="p-6">
                            <div className="text-4xl font-bold mb-2 text-[#4a7c59]">1,247</div>
                            <div className="text-gray-600">Total Events Tracked</div>
                        </div>
                        <div className="p-6">
                            <div className="text-4xl font-bold mb-2 text-[#81a989]">89</div>
                            <div className="text-gray-600">Countries Covered</div>
                        </div>
                        <div className="p-6">
                            <div className="text-4xl font-bold mb-2 text-[#4a7c59]">23</div>
                            <div className="text-gray-600">Active Today</div>
                        </div>
                    </div>
>>>>>>> 556a18fc
                </div>
            </section>

            {/* Recent Protests */}
            <section className="py-16">
                <div className="container mx-auto px-4">
                    <h2 className="text-3xl font-bold mb-8 text-center text-[#4a7c59]">
                        Recent Protests
                    </h2>
                    <div className="grid gap-6 md:grid-cols-2 lg:grid-cols-3">
                        {recentProtests.map((protest) => (
                            <div
                                key={protest.id}
                                className="bg-white rounded-lg shadow-md p-6 hover:shadow-lg transition-shadow"
                            >
                                <div className="flex justify-between items-start mb-4">
                                    <h3 className="text-xl font-semibold text-[#4a7c59]">
                                        {protest.title}
                                    </h3>
                                    <span
                                        className={`px-3 py-1 rounded-full text-sm font-medium ${getStatusColor(
                                            protest.status
                                        )}`}
                                    >
                                        {protest.status}
                                    </span>
                                </div>
                                <div className="space-y-2 text-gray-600">
                                    <div className="flex items-center">
                                        <span className="font-medium">Location:</span>
                                        <span className="ml-2">{protest.location}</span>
                                    </div>
                                    <div className="flex items-center">
                                        <span className="font-medium">Date:</span>
                                        <span className="ml-2">
                                            {new Date(protest.date).toLocaleDateString()}
                                        </span>
                                    </div>
                                    <div className="flex items-center">
                                        <span className="font-medium">Participants:</span>
                                        <span className="ml-2">{protest.participants}</span>
                                    </div>
                                </div>
                            </div>
                        ))}
                    </div>
                </div>
            </section>
        </div>
    );
};

export default Home;<|MERGE_RESOLUTION|>--- conflicted
+++ resolved
@@ -12,42 +12,45 @@
 const Home: React.FC = () => {
     const [recentProtests, setRecentProtests] = useState<Protest[]>([]);
 
-    useEffect(() => {
-        setRecentProtests([
-            {
-                id: 1,
-                title: "Climate Action March",
-                location: "New York, USA",
-                date: "2024-03-15",
-                participants: "10,000+",
-                status: "ended"
-            },
-            {
-                id: 2,
-                title: "Workers Rights Demonstration",
-                location: "Berlin, Germany",
-                date: "2024-03-18",
-                participants: "5,000+",
-                status: "ongoing"
-            },
-            {
-                id: 3,
-                title: "Anti-War Protest",
-                location: "London, UK",
-                date: "2024-03-20",
-                participants: "15,000+",
-                status: "planned"
-            }
-        ]);
-    }, []);
+  useEffect(() => {
+    setRecentProtests([
+      {
+        id: 1,
+        title: "Climate Action March",
+        location: "New York, USA",
+        date: "2024-03-15",
+        participants: "10,000+",
+        status: "ended"
+      },
+      {
+        id: 2,
+        title: "Workers Rights Demonstration",
+        location: "Berlin, Germany",
+        date: "2024-03-18",
+        participants: "5,000+",
+        status: "ongoing"
+      },
+      {
+        id: 3,
+        title: "Anti-War Protest",
+        location: "London, UK",
+        date: "2024-03-20",
+        participants: "15,000+",
+        status: "planned"
+      }
+    ]);
+  }, []);
 
-<<<<<<< HEAD
-  return (
-    <div className="min-h-screen bg-secondary">
-      {/* Hero Section */}
-      <section className="py-20 px-8 bg-primary">
-        <img src="/assets/Earth.png" alt="Hero Map" />
-      </section>
+    return (
+        <div className="w-full h-full min-h-screen bg-secondary">
+            {/* Hero Section */}
+            <section className="flex items-center justify-center h-screen bg-primary">
+                <img
+                    src="/assets/Earth.png"
+                    alt="Hero Map"
+                    className="max-w-full h-auto"
+                />
+            </section>
 
       {/* Stats Section */}
       <section className="py-16 bg-background">
@@ -92,99 +95,30 @@
                   >
                     {protest.status}
                   </span>
-=======
-    const getStatusColor = (status: Protest['status']) => {
-        switch (status) {
-            case 'ongoing':
-                return 'bg-[#4a7c59] text-white';
-            case 'ended':
-                return 'bg-[#81a989] text-white';
-            case 'planned':
-                return 'bg-[#c8d5b9] text-[#4a7c59]';
-            default:
-                return 'bg-gray-200 text-gray-800';
-        }
-    };
-
-    return (
-        <div className="w-full h-full min-h-screen bg-[#c8d5b9]">
-            {/* Hero Section */}
-            <section className="flex items-center justify-center h-screen bg-[#4a7c59]">
-                <img
-                    src="/assets/Earth.png"
-                    alt="Hero Map"
-                    className="max-w-full h-auto"
-                />
-            </section>
-
-            {/* Stats Section */}
-            <section className="py-16 bg-white">
-                <div className="container mx-auto px-4">
-                    <div className="grid grid-cols-1 md:grid-cols-3 gap-8 text-center">
-                        <div className="p-6">
-                            <div className="text-4xl font-bold mb-2 text-[#4a7c59]">1,247</div>
-                            <div className="text-gray-600">Total Events Tracked</div>
-                        </div>
-                        <div className="p-6">
-                            <div className="text-4xl font-bold mb-2 text-[#81a989]">89</div>
-                            <div className="text-gray-600">Countries Covered</div>
-                        </div>
-                        <div className="p-6">
-                            <div className="text-4xl font-bold mb-2 text-[#4a7c59]">23</div>
-                            <div className="text-gray-600">Active Today</div>
-                        </div>
-                    </div>
->>>>>>> 556a18fc
                 </div>
-            </section>
-
-            {/* Recent Protests */}
-            <section className="py-16">
-                <div className="container mx-auto px-4">
-                    <h2 className="text-3xl font-bold mb-8 text-center text-[#4a7c59]">
-                        Recent Protests
-                    </h2>
-                    <div className="grid gap-6 md:grid-cols-2 lg:grid-cols-3">
-                        {recentProtests.map((protest) => (
-                            <div
-                                key={protest.id}
-                                className="bg-white rounded-lg shadow-md p-6 hover:shadow-lg transition-shadow"
-                            >
-                                <div className="flex justify-between items-start mb-4">
-                                    <h3 className="text-xl font-semibold text-[#4a7c59]">
-                                        {protest.title}
-                                    </h3>
-                                    <span
-                                        className={`px-3 py-1 rounded-full text-sm font-medium ${getStatusColor(
-                                            protest.status
-                                        )}`}
-                                    >
-                                        {protest.status}
-                                    </span>
-                                </div>
-                                <div className="space-y-2 text-gray-600">
-                                    <div className="flex items-center">
-                                        <span className="font-medium">Location:</span>
-                                        <span className="ml-2">{protest.location}</span>
-                                    </div>
-                                    <div className="flex items-center">
-                                        <span className="font-medium">Date:</span>
-                                        <span className="ml-2">
-                                            {new Date(protest.date).toLocaleDateString()}
-                                        </span>
-                                    </div>
-                                    <div className="flex items-center">
-                                        <span className="font-medium">Participants:</span>
-                                        <span className="ml-2">{protest.participants}</span>
-                                    </div>
-                                </div>
-                            </div>
-                        ))}
-                    </div>
+                <div className="space-y-2 text-gray-600">
+                  <div className="flex items-center">
+                    <span className="font-medium">Location:</span>
+                    <span className="ml-2">{protest.location}</span>
+                  </div>
+                  <div className="flex items-center">
+                    <span className="font-medium">Date:</span>
+                    <span className="ml-2">
+                      {new Date(protest.date).toLocaleDateString()}
+                    </span>
+                  </div>
+                  <div className="flex items-center">
+                    <span className="font-medium">Participants:</span>
+                    <span className="ml-2">{protest.participants}</span>
+                  </div>
                 </div>
-            </section>
+              </div>
+            ))}
+          </div>
         </div>
-    );
+      </section>
+    </div>
+  );
 };
 
 export default Home;