--- conflicted
+++ resolved
@@ -1,16 +1,16 @@
 import { useState, useEffect } from 'react';
 
 interface Protest {
-    id: number;
-    title: string;
-    location: string;
-    date: string;
-    participants: string;
-    status: 'ongoing' | 'ended' | 'planned';
+  id: number;
+  title: string;
+  location: string;
+  date: string;
+  participants: string;
+  status: 'ongoing' | 'ended' | 'planned';
 }
 
 const Home: React.FC = () => {
-    const [recentProtests, setRecentProtests] = useState<Protest[]>([]);
+  const [recentProtests, setRecentProtests] = useState<Protest[]>([]);
 
   useEffect(() => {
     setRecentProtests([
@@ -40,19 +40,35 @@
       }
     ]);
   }, []);
+  useEffect(() => {
+    setRecentProtests([
+      {
+        id: 1,
+        title: "Climate Action March",
+        location: "New York, USA",
+        date: "2024-03-15",
+        participants: "10,000+",
+        status: "ended"
+      },
+      {
+        id: 2,
+        title: "Workers Rights Demonstration",
+        location: "Berlin, Germany",
+        date: "2024-03-18",
+        participants: "5,000+",
+        status: "ongoing"
+      },
+      {
+        id: 3,
+        title: "Anti-War Protest",
+        location: "London, UK",
+        date: "2024-03-20",
+        participants: "15,000+",
+        status: "planned"
+      }
+    ]);
+  }, []);
 
-<<<<<<< HEAD
-    return (
-        <div className="w-full h-full min-h-screen bg-secondary">
-            {/* Hero Section */}
-            <section className="flex items-center justify-center h-screen bg-primary">
-                <img
-                    src="/assets/Earth.png"
-                    alt="Hero Map"
-                    className="max-w-full h-auto"
-                />
-            </section>
-=======
   return (
     <div className="w-full h-full min-h-screen bg-secondary">
       {/* Hero Section */}
@@ -63,7 +79,6 @@
           className="w-[93%] h-auto"
         />
       </section>
->>>>>>> 29c81597
 
       {/* Stats Section */}
       <section className="py-16 bg-background">
