'use client';
import React from 'react';
import Link from 'next/link';

const navItems = [
    { href: '/', label: 'Home', icon: '/nav/home.svg' },
    { href: '/search', label: 'Search', icon: '/nav/search.svg' },
    { href: '/feed', label: 'Explore', icon: '/nav/explore.svg' },
    { href: '/messages', label: 'Messages', icon: '/nav/message.svg' },
    { href: '/likes', label: 'Likes', icon: '/nav/heart.svg' },
    { href: '/create', label: 'Create', icon: '/nav/create.svg' },
    { href: '/profile', label: 'Profile', icon: '/nav/profile.svg', isProfile: true },
];

<<<<<<< HEAD
  const navLink = (href: string, label: string) => (
    <Link
      href={href}
      className={`text-white px-4 py-2 rounded transition-colors duration-200 ${
        isActive(href) ? 'bg-accent-light' : 'hover:bg-secondary'
      }`}
    >
      {label}
    </Link>
  );

  return (
    <nav className="fixed top-0 w-full z-50 px-4 py-3 bg-primary">
      <div className="flex items-center gap-8">
        <h1 className="text-white text-xl font-bold mr-auto">
          Global Protest Tracker
        </h1>
        {navLink('/', 'Home')}
        {navLink('/feed', 'Feed')}
        {navLink('/profile', 'Profile')}
      </div>
    </nav>
  );
=======
const Navigation = () => {
    return (
        <div className="w-20 bg-[#4a7c59] min-h-screen flex flex-col items-center py-6">
            {/* Logo */}
            <div className="mb-10">
                <img
                    src="/logo/protest.svg"
                    alt="Global Protest Tracker"
                    className="w-8 h-8 object-contain invert"
                />
            </div>

            {/* Navigation Links */}
            <div className="flex flex-col items-center gap-8 w-full">
                {navItems.map(({ href, label, icon, isProfile }) => (
                    <Link
                        key={href}
                        href={href}
                        className="relative group flex items-center justify-center w-12 h-12 hover:bg-[#81a989] rounded-xl transition"
                    >
                        <div className="w-6 h-6 flex items-center justify-center">
                            <img
                                src={icon}
                                alt={label}
                                className={`w-6 h-6 aspect-square object-contain object-center ${
                                    isProfile ? 'rounded-full bg-white p-1' : 'invert'
                                }`}
                                style={{ display: 'block' }}
                            />
                        </div>
                        {/* Tooltip */}
                        <span className="absolute left-24 whitespace-nowrap bg-black text-white text-xs px-3 py-1 rounded opacity-0 group-hover:opacity-100 transition-opacity pointer-events-none z-50">
                            {label}
                        </span>
                    </Link>
                ))}
            </div>
        </div>
    );
>>>>>>> 556a18fc
};

export default Navigation;<|MERGE_RESOLUTION|>--- conflicted
+++ resolved
@@ -3,80 +3,53 @@
 import Link from 'next/link';
 
 const navItems = [
-    { href: '/', label: 'Home', icon: '/nav/home.svg' },
-    { href: '/search', label: 'Search', icon: '/nav/search.svg' },
-    { href: '/feed', label: 'Explore', icon: '/nav/explore.svg' },
-    { href: '/messages', label: 'Messages', icon: '/nav/message.svg' },
-    { href: '/likes', label: 'Likes', icon: '/nav/heart.svg' },
-    { href: '/create', label: 'Create', icon: '/nav/create.svg' },
-    { href: '/profile', label: 'Profile', icon: '/nav/profile.svg', isProfile: true },
+  { href: '/', label: 'Home', icon: '/nav/home.svg' },
+  { href: '/search', label: 'Search', icon: '/nav/search.svg' },
+  { href: '/feed', label: 'Explore', icon: '/nav/explore.svg' },
+  { href: '/messages', label: 'Messages', icon: '/nav/message.svg' },
+  { href: '/likes', label: 'Likes', icon: '/nav/heart.svg' },
+  { href: '/create', label: 'Create', icon: '/nav/create.svg' },
+  { href: '/profile', label: 'Profile', icon: '/nav/profile.svg', isProfile: true },
 ];
 
-<<<<<<< HEAD
-  const navLink = (href: string, label: string) => (
-    <Link
-      href={href}
-      className={`text-white px-4 py-2 rounded transition-colors duration-200 ${
-        isActive(href) ? 'bg-accent-light' : 'hover:bg-secondary'
-      }`}
-    >
-      {label}
-    </Link>
+const Navigation = () => {
+  return (
+    <div className="w-20 bg-primary min-h-screen flex flex-col items-center py-6">
+      {/* Logo */}
+      <div className="mb-10">
+        <img
+          src="/logo/protest.svg"
+          alt="Global Protest Tracker"
+          className="w-8 h-8 object-contain invert"
+        />
+      </div>
+
+      {/* Navigation Links */}
+      <div className="flex flex-col items-center gap-8 w-full">
+        {navItems.map(({ href, label, icon, isProfile }) => (
+          <Link
+            key={href}
+            href={href}
+            className="relative group flex items-center justify-center w-12 h-12 hover:bg-accent-light rounded-xl transition"
+          >
+            <div className="w-6 h-6 flex items-center justify-center">
+              <img
+                src={icon}
+                alt={label}
+                className={`w-6 h-6 aspect-square object-contain object-center ${isProfile ? 'rounded-full bg-white p-1' : 'invert'
+                  }`}
+                style={{ display: 'block' }}
+              />
+            </div>
+            {/* Tooltip */}
+            <span className="absolute left-24 whitespace-nowrap bg-black text-white text-xs px-3 py-1 rounded opacity-0 group-hover:opacity-100 transition-opacity pointer-events-none z-50">
+              {label}
+            </span>
+          </Link>
+        ))}
+      </div>
+    </div>
   );
-
-  return (
-    <nav className="fixed top-0 w-full z-50 px-4 py-3 bg-primary">
-      <div className="flex items-center gap-8">
-        <h1 className="text-white text-xl font-bold mr-auto">
-          Global Protest Tracker
-        </h1>
-        {navLink('/', 'Home')}
-        {navLink('/feed', 'Feed')}
-        {navLink('/profile', 'Profile')}
-      </div>
-    </nav>
-  );
-=======
-const Navigation = () => {
-    return (
-        <div className="w-20 bg-[#4a7c59] min-h-screen flex flex-col items-center py-6">
-            {/* Logo */}
-            <div className="mb-10">
-                <img
-                    src="/logo/protest.svg"
-                    alt="Global Protest Tracker"
-                    className="w-8 h-8 object-contain invert"
-                />
-            </div>
-
-            {/* Navigation Links */}
-            <div className="flex flex-col items-center gap-8 w-full">
-                {navItems.map(({ href, label, icon, isProfile }) => (
-                    <Link
-                        key={href}
-                        href={href}
-                        className="relative group flex items-center justify-center w-12 h-12 hover:bg-[#81a989] rounded-xl transition"
-                    >
-                        <div className="w-6 h-6 flex items-center justify-center">
-                            <img
-                                src={icon}
-                                alt={label}
-                                className={`w-6 h-6 aspect-square object-contain object-center ${
-                                    isProfile ? 'rounded-full bg-white p-1' : 'invert'
-                                }`}
-                                style={{ display: 'block' }}
-                            />
-                        </div>
-                        {/* Tooltip */}
-                        <span className="absolute left-24 whitespace-nowrap bg-black text-white text-xs px-3 py-1 rounded opacity-0 group-hover:opacity-100 transition-opacity pointer-events-none z-50">
-                            {label}
-                        </span>
-                    </Link>
-                ))}
-            </div>
-        </div>
-    );
->>>>>>> 556a18fc
 };
 
 export default Navigation;