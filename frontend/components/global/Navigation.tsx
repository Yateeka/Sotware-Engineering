'use client';
import React from 'react';
import Link from 'next/link';

const navItems = [
    { href: '/', label: 'Home', icon: '/nav/home.svg' },
    { href: '/search', label: 'Search', icon: '/nav/search.svg' },
    { href: '/feed', label: 'Explore', icon: '/nav/explore.svg' },
    { href: '/messages', label: 'Messages', icon: '/nav/message.svg' },
    { href: '/likes', label: 'Likes', icon: '/nav/heart.svg' },
    { href: '/create', label: 'Create', icon: '/nav/create.svg' },
    { href: '/profile', label: 'Profile', icon: '/nav/profile.svg', isProfile: true },
];

<<<<<<< HEAD
  const navLink = (href: string, label: string) => (
    <Link
      href={href}
      className={`text-white px-4 py-2 rounded transition-colors duration-200 ${
        isActive(href) ? 'bg-accent-light' : 'hover:bg-secondary'
      }`}
    >
      {label}
    </Link>
  );

  return (
    <nav className="fixed top-0 w-full z-50 px-4 py-3 bg-primary">
      <div className="flex items-center gap-8">
        <h1 className="text-white text-xl font-bold mr-auto">
          Global Protest Tracker
        </h1>
        {navLink('/', 'Home')}
        {navLink('/feed', 'Feed')}
        {navLink('/profile', 'Profile')}
      </div>
    </nav>
  );
=======
const Navigation = () => {
    return (
        <div className="w-20 bg-[#4a7c59] min-h-screen flex flex-col items-center py-6">
            {/* Logo */}
            <div className="mb-10">
                <img
                    src="/logo/protest.svg"
                    alt="Global Protest Tracker"
                    className="w-8 h-8 object-contain invert"
                />
            </div>

            {/* Navigation Links */}
            <div className="flex flex-col items-center gap-8 w-full">
                {navItems.map(({ href, label, icon, isProfile }) => (
                    <Link
                        key={href}
                        href={href}
                        className="relative group flex items-center justify-center w-12 h-12 hover:bg-[#81a989] rounded-xl transition"
                    >
                        <div className="w-6 h-6 flex items-center justify-center">
                            <img
                                src={icon}
                                alt={label}
                                className={`w-6 h-6 aspect-square object-contain object-center ${
                                    isProfile ? 'rounded-full bg-white p-1' : 'invert'
                                }`}
                                style={{ display: 'block' }}
                            />
                        </div>
                        {/* Tooltip */}
                        <span className="absolute left-24 whitespace-nowrap bg-black text-white text-xs px-3 py-1 rounded opacity-0 group-hover:opacity-100 transition-opacity pointer-events-none z-50">
                            {label}
                        </span>
                    </Link>
                ))}
            </div>
        </div>
    );
>>>>>>> 556a18fc
};

export default Navigation;<|MERGE_RESOLUTION|>--- conflicted
+++ resolved
@@ -12,31 +12,6 @@
     { href: '/profile', label: 'Profile', icon: '/nav/profile.svg', isProfile: true },
 ];
 
-<<<<<<< HEAD
-  const navLink = (href: string, label: string) => (
-    <Link
-      href={href}
-      className={`text-white px-4 py-2 rounded transition-colors duration-200 ${
-        isActive(href) ? 'bg-accent-light' : 'hover:bg-secondary'
-      }`}
-    >
-      {label}
-    </Link>
-  );
-
-  return (
-    <nav className="fixed top-0 w-full z-50 px-4 py-3 bg-primary">
-      <div className="flex items-center gap-8">
-        <h1 className="text-white text-xl font-bold mr-auto">
-          Global Protest Tracker
-        </h1>
-        {navLink('/', 'Home')}
-        {navLink('/feed', 'Feed')}
-        {navLink('/profile', 'Profile')}
-      </div>
-    </nav>
-  );
-=======
 const Navigation = () => {
     return (
         <div className="w-20 bg-[#4a7c59] min-h-screen flex flex-col items-center py-6">
@@ -76,7 +51,6 @@
             </div>
         </div>
     );
->>>>>>> 556a18fc
 };
 
 export default Navigation;